--- conflicted
+++ resolved
@@ -2,6 +2,8 @@
 import os
 
 from app.config import DEFAULT_EMBEDDING_CONFIG
+from app.config import DEFAULT_GENERATION_CONFIG as DEFAULT_CLAUDE_GENERATION_CONFIG
+from app.config import DEFAULT_MISTRAL_GENERATION_CONFIG, DEFAULT_SEARCH_CONFIG
 from app.repositories.common import (
     RecordNotFoundError,
     _get_table_client,
@@ -27,8 +29,8 @@
     BotMeta,
     BotModel,
     EmbeddingParamsModel,
+    GenerationParamsModel,
     KnowledgeModel,
-    GenerationParamsModel,
     SearchParamsModel,
 )
 from app.routes.schemas.bot import (
@@ -39,8 +41,8 @@
     BotSummaryOutput,
     EmbeddingParams,
     GenerationParams,
+    Knowledge,
     SearchParams,
-    Knowledge,
     type_sync_status,
 )
 from app.utils import (
@@ -53,16 +55,6 @@
     get_current_time,
     move_file_in_s3,
 )
-<<<<<<< HEAD
-=======
-
-from app.config import (
-    DEFAULT_EMBEDDING_CONFIG,
-    DEFAULT_GENERATION_CONFIG as DEFAULT_CLAUDE_GENERATION_CONFIG,
-    DEFAULT_MISTRAL_GENERATION_CONFIG,
-    DEFAULT_SEARCH_CONFIG,
-)
->>>>>>> 3aa73f66
 from boto3.dynamodb.conditions import Attr, Key
 from botocore.exceptions import ClientError
 
